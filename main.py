import os
import json
import fnmatch
import argparse
import logging

from lm_eval import evaluator, utils
from lm_eval.api.registry import GROUP_REGISTRY, TASK_REGISTRY
from lm_eval.logger import eval_logger

os.environ["TOKENIZERS_PARALLELISM"] = "false"
<<<<<<< HEAD
logger = logging.getLogger("main")
=======
ALL_TASKS = sorted(list(TASK_REGISTRY.keys()) + list(GROUP_REGISTRY.keys()))
>>>>>>> 01cfb2ff

class MultiChoice:
    def __init__(self, choices):
        self.choices = choices

    # Simple wildcard support (linux filename patterns)
    def __contains__(self, values):
        for value in values.split(","):
            if len(fnmatch.filter(self.choices, value)) == 0:
                eval_logger.warning("{} is not in task list.".format(value))
                eval_logger.info(f"Available tasks to choose:")
                # for choice in self.choices:
                    # eval_logger.info(f"    {choice}")
                eval_logger.info(ALL_TASKS)
        return True

    def __iter__(self):
        for choice in self.choices:
            yield choice


def parse_args():
    parser = argparse.ArgumentParser()
    parser.add_argument("--model", required=True)
    parser.add_argument("--model_args", default="")
    parser.add_argument("--tasks", default=None, choices=MultiChoice(ALL_TASKS))
    parser.add_argument("--config", default=None)
    parser.add_argument("--provide_description", action="store_true")
    parser.add_argument("--num_fewshot", type=int, default=0)
    parser.add_argument("--batch_size", type=int, default=1)
    parser.add_argument("--device", type=str, default=None)
    parser.add_argument("--output_path", default=None)
    parser.add_argument("--limit", type=int, default=None)
    parser.add_argument("--no_cache", action="store_true")
    parser.add_argument("--decontamination_ngrams_path", default=None)
    parser.add_argument("--description_dict_path", default=None)
    parser.add_argument("--check_integrity", action="store_true")
    return parser.parse_args()


# Returns a list containing all values of the source_list that
# match at least one of the patterns
def pattern_match(patterns, source_list):
    task_names = set()
    for pattern in patterns:
        for matching in fnmatch.filter(source_list, pattern):
            task_names.add(matching)
    return sorted(list(task_names))

def setup_example_logger(output_path, separator):
    """Sets up a logger that will save each example and prediction."""
    example_logger = logging.getLogger("examples")
    filename = f"./outputs/examples{separator}{output_path}.jsonl"
    formatter = logging.Formatter("%(message)s")
    handler = logging.FileHandler(filename)
    handler.setFormatter(formatter)
    example_logger.addHandler(handler)
    example_logger.setLevel(logging.INFO)


def main():
    os.makedirs("./outputs", exist_ok=True)
    args = parse_args()    

    if args.limit:
        eval_logger.warning(
            " --limit SHOULD ONLY BE USED FOR TESTING."
            "REAL METRICS SHOULD NOT BE COMPUTED USING LIMIT."
        )

    path_separator = "."
    output_path = args.output_path if args.output_path is not None else ""
    setup_example_logger(output_path, path_separator)

    if args.tasks is not None:
        if os.path.isdir(args.tasks):
            import glob

            task_names = []
            yaml_path = os.path.join(args.tasks, "*.yaml")
            for yaml_file in glob.glob(yaml_path):
                config = utils.load_yaml_config(yaml_file)
                task_names.append(config)
        else:
            tasks_list = args.tasks.split(",")
            task_names = pattern_match(tasks_list, ALL_TASKS)
            for task in [task for task in tasks_list if task not in task_names]:
                if os.path.isfile(task):
                    config = utils.load_yaml_config(task)
                    task_names.append(config)

    eval_logger.info(f"Selected Tasks: {task_names}")

    results = evaluator.simple_evaluate(
        model=args.model,
        model_args=args.model_args,
        tasks=task_names,
        num_fewshot=args.num_fewshot,
        batch_size=args.batch_size,
        device=args.device,
        limit=args.limit,
        decontamination_ngrams_path=args.decontamination_ngrams_path,
        check_integrity=args.check_integrity,
    )
    if results is not None:
        dumped = json.dumps(results, indent=2)
        print(dumped)

        if args.output_path:
            with open(args.output_path, "w") as f:
                f.write(dumped)

        print(
            f"{args.model} ({args.model_args}), limit: {args.limit}, provide_description: {args.provide_description}, "
            f"num_fewshot: {args.num_fewshot}, batch_size: {args.batch_size}"
        )
        print(evaluator.make_table(results))


if __name__ == "__main__":
    main()<|MERGE_RESOLUTION|>--- conflicted
+++ resolved
@@ -9,11 +9,7 @@
 from lm_eval.logger import eval_logger
 
 os.environ["TOKENIZERS_PARALLELISM"] = "false"
-<<<<<<< HEAD
-logger = logging.getLogger("main")
-=======
 ALL_TASKS = sorted(list(TASK_REGISTRY.keys()) + list(GROUP_REGISTRY.keys()))
->>>>>>> 01cfb2ff
 
 class MultiChoice:
     def __init__(self, choices):
